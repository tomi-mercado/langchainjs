--- conflicted
+++ resolved
@@ -157,18 +157,15 @@
     "vectorstores/redis.cjs",
     "vectorstores/redis.js",
     "vectorstores/redis.d.ts",
-<<<<<<< HEAD
     "vectorstores/typesense.cjs",
     "vectorstores/typesense.js",
     "vectorstores/typesense.d.ts",
-=======
     "vectorstores/singlestore.cjs",
     "vectorstores/singlestore.js",
     "vectorstores/singlestore.d.ts",
     "vectorstores/tigris.cjs",
     "vectorstores/tigris.js",
     "vectorstores/tigris.d.ts",
->>>>>>> c3569864
     "text_splitter.cjs",
     "text_splitter.js",
     "text_splitter.d.ts",
@@ -982,12 +979,11 @@
       "import": "./vectorstores/redis.js",
       "require": "./vectorstores/redis.cjs"
     },
-<<<<<<< HEAD
     "./vectorstores/typesense": {
       "types": "./vectorstores/typesense.d.ts",
       "import": "./vectorstores/typesense.js",
       "require": "./vectorstores/typesense.cjs"
-=======
+    },
     "./vectorstores/singlestore": {
       "types": "./vectorstores/singlestore.d.ts",
       "import": "./vectorstores/singlestore.js",
@@ -997,7 +993,6 @@
       "types": "./vectorstores/tigris.d.ts",
       "import": "./vectorstores/tigris.js",
       "require": "./vectorstores/tigris.cjs"
->>>>>>> c3569864
     },
     "./text_splitter": {
       "types": "./text_splitter.d.ts",
